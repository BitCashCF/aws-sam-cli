--- conflicted
+++ resolved
@@ -1,9 +1,5 @@
 from unittest import TestCase
-<<<<<<< HEAD
-from mock import patch, ANY
-=======
-from unittest.mock import patch
->>>>>>> 8d82ec00
+from unittest.mock import patch, ANY
 
 import click
 from click.testing import CliRunner
